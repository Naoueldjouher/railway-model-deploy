pandas==2.2.2              # base
<<<<<<< HEAD
scikit-learn==1.5.0        # base

Flask==3.1.0              # S06
peewee==3.17.9            # S06
psycopg2-binary==2.19.10  # S06
=======
matplotlib==3.9.0          # base
scikit-learn==1.5.0        # base
category-encoders==2.6.3   # base

Flask==3.1.0              # S06
peewee==3.17.9            # S06
#gunicorn==23.0.0          # S06
psycopg2-binary==2.9.10   # S06
>>>>>>> 2b544e40
<|MERGE_RESOLUTION|>--- conflicted
+++ resolved
@@ -1,17 +1,9 @@
 pandas==2.2.2              # base
-<<<<<<< HEAD
-scikit-learn==1.5.0        # base
-
-Flask==3.1.0              # S06
-peewee==3.17.9            # S06
-psycopg2-binary==2.19.10  # S06
-=======
 matplotlib==3.9.0          # base
 scikit-learn==1.5.0        # base
 category-encoders==2.6.3   # base
 
-Flask==3.1.0              # S06
-peewee==3.17.9            # S06
+Flask==3.1.0               # S06
+peewee==3.17.9             # S06
 #gunicorn==23.0.0          # S06
-psycopg2-binary==2.9.10   # S06
->>>>>>> 2b544e40
+psycopg2-binary==2.9.10    # S06
